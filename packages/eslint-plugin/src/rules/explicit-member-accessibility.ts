import { TSESTree, AST_NODE_TYPES } from '@typescript-eslint/typescript-estree';
import * as util from '../util';

type AccessibilityLevel =
  | 'explicit' // require an accessor (including public)
  | 'no-public' // don't require public
  | 'off'; // don't check

interface Config {
  accessibility?: AccessibilityLevel;
  overrides?: {
    accessors?: AccessibilityLevel;
    constructors?: AccessibilityLevel;
    methods?: AccessibilityLevel;
    properties?: AccessibilityLevel;
    parameterProperties?: AccessibilityLevel;
  };
}

type Options = [Config];

type MessageIds = 'unwantedPublicAccessibility' | 'missingAccessibility';

const accessibilityLevel = { enum: ['explicit', 'no-public', 'off'] };

export default util.createRule<Options, MessageIds>({
  name: 'explicit-member-accessibility',
  meta: {
    type: 'problem',
    docs: {
      description:
        'Require explicit accessibility modifiers on class properties and methods',
      tslintRuleName: 'member-access',
      category: 'Best Practices',
      recommended: 'error',
    },
    messages: {
      missingAccessibility:
        'Missing accessibility modifier on {{type}} {{name}}.',
      unwantedPublicAccessibility:
        'Public accessibility modifier on {{type}} {{name}}.',
    },
    schema: [
      {
        type: 'object',
        properties: {
          accessibility: accessibilityLevel,
          overrides: {
            type: 'object',
            properties: {
              accessors: accessibilityLevel,
              constructors: accessibilityLevel,
              methods: accessibilityLevel,
              properties: accessibilityLevel,
              parameterProperties: accessibilityLevel,
            },
          },
        },
        additionalProperties: false,
      },
    ],
  },
<<<<<<< HEAD
  defaultOptions: [{ accessibility: 'explicit' }],
  create(context, [option]) {
    /**
     * Reads the value set on the Override and returns a Check value
     * Check value is used to control what, if any accessibility modifiers are required or banned
     */
    function parseOverride(
      defaultCheck: AccessibilityLevel,
      overrideToCheck?: AccessibilityLevel,
    ): AccessibilityLevel {
      return typeof overrideToCheck === 'undefined'
        ? defaultCheck
        : overrideToCheck;
    }

    let baseCheck: AccessibilityLevel = 'explicit';
    if (option.accessibility) {
      baseCheck = option.accessibility;
    }
    let ctorCheck = baseCheck;
    let accessorCheck = baseCheck;
    let methodCheck = baseCheck;
    let propCheck = baseCheck;
    let paramPropCheck = baseCheck;
    if (option.overrides) {
      ctorCheck = parseOverride(baseCheck, option.overrides.constructors);
      accessorCheck = parseOverride(baseCheck, option.overrides.accessors);
      methodCheck = parseOverride(baseCheck, option.overrides.methods);
      propCheck = parseOverride(baseCheck, option.overrides.properties);
      paramPropCheck = parseOverride(
        baseCheck,
        option.overrides.parameterProperties,
      );
    }

    /**
     * Generates the report for rule violations
     */
    function reportIssue(
      messageId: MessageIds,
      nodeType: string,
      node:
        | TSESTree.MethodDefinition
        | TSESTree.ClassProperty
        | TSESTree.TSParameterProperty,
      nodeName: string,
    ) {
      context.report({
        node: node,
        messageId: messageId,
        data: {
          type: nodeType,
          name: nodeName,
        },
      });
    }

=======
  defaultOptions: [],
  create(context) {
    const sourceCode = context.getSourceCode();
>>>>>>> f6e51182
    /**
     * Checks if a method declaration has an accessibility modifier.
     * @param methodDefinition The node representing a MethodDefinition.
     */
    function checkMethodAccessibilityModifier(
      methodDefinition: TSESTree.MethodDefinition,
    ): void {
<<<<<<< HEAD
      let nodeType = 'method definition';
      let check = baseCheck;
      switch (methodDefinition.kind) {
        case 'method':
          check = methodCheck;
          break;
        case 'constructor':
          check = ctorCheck;
          break;
        case 'get':
        case 'set':
          check = accessorCheck;
          nodeType = `${methodDefinition.kind} property accessor`;
          break;
      }
      if (check === 'off') {
        return;
      }

      if (util.isTypeScriptFile(context.getFilename())) {
        const methodName = util.getNameFromPropertyName(methodDefinition.key);
        if (
          check === 'no-public' &&
          methodDefinition.accessibility === 'public'
        ) {
          reportIssue(
            'unwantedPublicAccessibility',
            nodeType,
            methodDefinition,
            methodName,
          );
        } else if (check === 'explicit' && !methodDefinition.accessibility) {
          reportIssue(
            'missingAccessibility',
            nodeType,
            methodDefinition,
            methodName,
          );
        }
=======
      if (
        !methodDefinition.accessibility &&
        util.isTypeScriptFile(context.getFilename())
      ) {
        context.report({
          node: methodDefinition,
          messageId: 'missingAccessibility',
          data: {
            type: 'method definition',
            name: util.getNameFromClassMember(methodDefinition, sourceCode),
          },
        });
>>>>>>> f6e51182
      }
    }

    /**
     * Checks if property has an accessibility modifier.
     * @param classProperty The node representing a ClassProperty.
     */
    function checkPropertyAccessibilityModifier(
      classProperty: TSESTree.ClassProperty,
    ): void {
      const nodeType = 'class property';

      if (util.isTypeScriptFile(context.getFilename())) {
        const propertyName = util.getNameFromPropertyName(classProperty.key);
        if (
          propCheck === 'no-public' &&
          classProperty.accessibility === 'public'
        ) {
          reportIssue(
            'unwantedPublicAccessibility',
            nodeType,
            classProperty,
            propertyName,
          );
        } else if (propCheck === 'explicit' && !classProperty.accessibility) {
          reportIssue(
            'missingAccessibility',
            nodeType,
            classProperty,
            propertyName,
          );
        }
      }
    }

    /**
     * Checks that the parameter property has the desired accessibility modifiers set.
     * @param {TSESTree.TSParameterProperty} node The node representing a Parameter Property
     */
    function checkParameterPropertyAccessibilityModifier(
      node: TSESTree.TSParameterProperty,
    ) {
      const nodeType = 'parameter property';
      if (util.isTypeScriptFile(context.getFilename())) {
        // HAS to be an identifier or assignment or TSC will throw
        if (
          node.parameter.type !== AST_NODE_TYPES.Identifier &&
          node.parameter.type !== AST_NODE_TYPES.AssignmentPattern
        ) {
          return;
        }

        const nodeName =
          node.parameter.type === AST_NODE_TYPES.Identifier
            ? node.parameter.name
            : // has to be an Identifier or TSC will throw an error
              (node.parameter.left as TSESTree.Identifier).name;

        if (paramPropCheck === 'no-public' && node.accessibility === 'public') {
          reportIssue('unwantedPublicAccessibility', nodeType, node, nodeName);
        }
      }
    }

    return {
      TSParameterProperty: checkParameterPropertyAccessibilityModifier,
      ClassProperty: checkPropertyAccessibilityModifier,
      MethodDefinition: checkMethodAccessibilityModifier,
    };
  },
});<|MERGE_RESOLUTION|>--- conflicted
+++ resolved
@@ -54,47 +54,22 @@
               properties: accessibilityLevel,
               parameterProperties: accessibilityLevel,
             },
+            additionalProperties: false,
           },
         },
         additionalProperties: false,
       },
     ],
   },
-<<<<<<< HEAD
   defaultOptions: [{ accessibility: 'explicit' }],
   create(context, [option]) {
-    /**
-     * Reads the value set on the Override and returns a Check value
-     * Check value is used to control what, if any accessibility modifiers are required or banned
-     */
-    function parseOverride(
-      defaultCheck: AccessibilityLevel,
-      overrideToCheck?: AccessibilityLevel,
-    ): AccessibilityLevel {
-      return typeof overrideToCheck === 'undefined'
-        ? defaultCheck
-        : overrideToCheck;
-    }
-
-    let baseCheck: AccessibilityLevel = 'explicit';
-    if (option.accessibility) {
-      baseCheck = option.accessibility;
-    }
-    let ctorCheck = baseCheck;
-    let accessorCheck = baseCheck;
-    let methodCheck = baseCheck;
-    let propCheck = baseCheck;
-    let paramPropCheck = baseCheck;
-    if (option.overrides) {
-      ctorCheck = parseOverride(baseCheck, option.overrides.constructors);
-      accessorCheck = parseOverride(baseCheck, option.overrides.accessors);
-      methodCheck = parseOverride(baseCheck, option.overrides.methods);
-      propCheck = parseOverride(baseCheck, option.overrides.properties);
-      paramPropCheck = parseOverride(
-        baseCheck,
-        option.overrides.parameterProperties,
-      );
-    }
+    const baseCheck: AccessibilityLevel = option.accessibility || 'explicit';
+    const overrides = option.overrides || {};
+    const ctorCheck = overrides.constructors || baseCheck;
+    const accessorCheck = overrides.accessors || baseCheck;
+    const methodCheck = overrides.methods || baseCheck;
+    const propCheck = overrides.properties || baseCheck;
+    const paramPropCheck = overrides.parameterProperties || baseCheck;
 
     /**
      * Generates the report for rule violations
@@ -102,10 +77,7 @@
     function reportIssue(
       messageId: MessageIds,
       nodeType: string,
-      node:
-        | TSESTree.MethodDefinition
-        | TSESTree.ClassProperty
-        | TSESTree.TSParameterProperty,
+      node: TSESTree.Node,
       nodeName: string,
     ) {
       context.report({
@@ -118,11 +90,6 @@
       });
     }
 
-=======
-  defaultOptions: [],
-  create(context) {
-    const sourceCode = context.getSourceCode();
->>>>>>> f6e51182
     /**
      * Checks if a method declaration has an accessibility modifier.
      * @param methodDefinition The node representing a MethodDefinition.
@@ -130,7 +97,6 @@
     function checkMethodAccessibilityModifier(
       methodDefinition: TSESTree.MethodDefinition,
     ): void {
-<<<<<<< HEAD
       let nodeType = 'method definition';
       let check = baseCheck;
       switch (methodDefinition.kind) {
@@ -170,20 +136,6 @@
             methodName,
           );
         }
-=======
-      if (
-        !methodDefinition.accessibility &&
-        util.isTypeScriptFile(context.getFilename())
-      ) {
-        context.report({
-          node: methodDefinition,
-          messageId: 'missingAccessibility',
-          data: {
-            type: 'method definition',
-            name: util.getNameFromClassMember(methodDefinition, sourceCode),
-          },
-        });
->>>>>>> f6e51182
       }
     }
 
