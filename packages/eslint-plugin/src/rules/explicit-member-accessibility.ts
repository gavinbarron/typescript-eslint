--- conflicted
+++ resolved
@@ -1,12 +1,3 @@
-<<<<<<< HEAD
-/**
- * @fileoverview Enforces accessibility modifier rules for class members
- * @author Danny Fritz
- * @author Gavin Barron
- */
-
-=======
->>>>>>> 2f4276fc
 import { TSESTree } from '@typescript-eslint/typescript-estree';
 import * as util from '../util';
 
