/**
 * @fileoverview Converts TypeScript AST into ESTree format.
 * @author Nicholas C. Zakas
 * @author James Henry <https://github.com/JamesHenry>
 * @copyright jQuery Foundation and other contributors, https://jquery.org/
 * MIT License
 */
import ts from 'typescript';
import * as es from './typedefs';
import {
  canContainDirective,
  createError,
  findNextToken,
  fixExports,
  getBinaryExpressionType,
  getDeclarationKind,
  getLastModifier,
  getLineAndCharacterFor,
  getLocFor,
  getRange,
  getTextForTokenKind,
  getTSNodeAccessibility,
  hasModifier,
  isComma,
  isComputedProperty,
  isESTreeClassMember,
  isOptional,
  unescapeStringLiteralText
} from './node-utils';
import { AST_NODE_TYPES } from './ast-node-types';
import { TSNode } from './ts-nodes';

const SyntaxKind = ts.SyntaxKind;

interface ConverterOptions {
  errorOnUnknownASTType: boolean;
  useJSXTextNode: boolean;
  shouldProvideParserServices: boolean;
}

/**
 * Extends and formats a given error object
 * @param error the error object
 * @returns converted error object
 */
export function convertError(error: any) {
  return createError(
    error.file,
    error.start,
    error.message || error.messageText
  );
}

export class Converter {
  private readonly ast: ts.SourceFile;
  private options: ConverterOptions;
  private esTreeNodeToTSNodeMap = new WeakMap();
  private tsNodeToESTreeNodeMap = new WeakMap();

  private allowPattern: boolean = false;
  private inTypeMode: boolean = false;

  /**
   * Converts a TypeScript node into an ESTree node
   * @param ast the full TypeScript AST
   * @param options additional options for the conversion
   * @returns the converted ESTreeNode
   */
  constructor(ast: ts.SourceFile, options: ConverterOptions) {
    this.ast = ast;
    this.options = options;
  }

  getASTMaps() {
    return {
      esTreeNodeToTSNodeMap: this.esTreeNodeToTSNodeMap,
      tsNodeToESTreeNodeMap: this.tsNodeToESTreeNodeMap
    };
  }

  convertProgram(): es.Program {
    return this.converter(this.ast) as es.Program;
  }

  /**
   * Converts a TypeScript node into an ESTree node.
   * @param node the child ts.Node
   * @param parent parentNode
   * @param inTypeMode flag to determine if we are in typeMode
   * @param allowPattern flag to determine if patterns are allowed
   * @returns the converted ESTree node
   */
  private converter(
    node?: ts.Node,
    parent?: ts.Node,
    inTypeMode?: boolean,
    allowPattern?: boolean
  ): any {
    /**
     * Exit early for null and undefined
     */
    if (!node) {
      return null;
    }

    const typeMode = this.inTypeMode;
    const pattern = this.allowPattern;
    if (inTypeMode !== undefined) {
      this.inTypeMode = inTypeMode;
    }
    if (allowPattern !== undefined) {
      this.allowPattern = allowPattern;
    }

    let result: es.BaseNode | null = this.convertNode(
      node as TSNode,
      parent || node.parent
    );

    if (result && this.options.shouldProvideParserServices) {
      this.tsNodeToESTreeNodeMap.set(node, result);
      this.esTreeNodeToTSNodeMap.set(result, node);
    }

    this.inTypeMode = typeMode;
    this.allowPattern = pattern;
    return result;
  }

  /**
   * Converts a TypeScript node into an ESTree node.
   * @param child the child ts.Node
   * @param parent parentNode
   * @returns the converted ESTree node
   */
  private convertPattern(child?: ts.Node, parent?: ts.Node): any | null {
    return this.converter(child, parent, this.inTypeMode, true);
  }

  /**
   * Converts a TypeScript node into an ESTree node.
   * @param child the child ts.Node
   * @param parent parentNode
   * @returns the converted ESTree node
   */
  private convertChild(child?: ts.Node, parent?: ts.Node): any | null {
    return this.converter(child, parent, this.inTypeMode, false);
  }

  /**
   * Converts a TypeScript node into an ESTree node.
   * @param child the child ts.Node
   * @param parent parentNode
   * @returns the converted ESTree node
   */
  private convertType(child?: ts.Node, parent?: ts.Node): any | null {
    return this.converter(child, parent, true, false);
  }

  private createNode<T extends es.BaseNode = es.BaseNode>(
    node: ts.Node,
    data: es.OptionalRangeAndLoc<T>
  ): T {
    const result = data;
    if (!result.range) {
      result.range = getRange(node, this.ast);
    }
    if (!result.loc) {
      result.loc = getLocFor(result.range[0], result.range[1], this.ast);
    }

    return result as T;
  }

  /**
   * Converts a child into a type annotation. This creates an intermediary
   * TypeAnnotation node to match what Flow does.
   * @param child The TypeScript AST node to convert.
   * @param parent parentNode
   * @returns The type annotation node.
   */
  private convertTypeAnnotation(
    child: ts.TypeNode,
    parent: ts.Node
  ): es.TSTypeAnnotation {
    // in FunctionType and ConstructorType typeAnnotation has 2 characters `=>` and in other places is just colon
    const offset =
      parent.kind === SyntaxKind.FunctionType ||
      parent.kind === SyntaxKind.ConstructorType
        ? 2
        : 1;
    const annotationStartCol = child.getFullStart() - offset;

    const loc = getLocFor(annotationStartCol, child.end, this.ast);
    return {
      type: AST_NODE_TYPES.TSTypeAnnotation,
      loc,
      range: [annotationStartCol, child.end],
      typeAnnotation: this.convertType(child)
    };
  }

  /**
   * Coverts body Nodes and add directive field to StringLiterals
   * @param nodes of ts.Node
   * @param parent parentNode
   * @returns Array of body statements
   */
  private convertBodyExpressions(
    nodes: ts.NodeArray<ts.Statement>,
    parent: ts.Node
  ): any[] {
    let allowDirectives = canContainDirective(parent);

    return (
      nodes
        .map(statement => {
          const child = this.convertChild(statement);
          if (allowDirectives) {
            if (
              child &&
              child.expression &&
              ts.isExpressionStatement(statement) &&
              ts.isStringLiteral(statement.expression)
            ) {
              const raw = child.expression.raw;
              child.directive = raw.slice(1, -1);
              return child; // child can be null but it's filtered below
            } else {
              allowDirectives = false;
            }
          }
          return child; // child can be null but it's filtered below
        })
        // filter out unknown nodes for now
        .filter(statement => statement)
    );
  }

  /**
   * Converts a ts.Node's typeArguments to TSTypeParameterInstantiation node
   * @param typeArguments ts.Node typeArguments
   * @returns TypeParameterInstantiation node
   */
  private convertTypeArgumentsToTypeParameters(
    typeArguments: ts.NodeArray<ts.TypeNode>
  ): es.TSTypeParameterInstantiation {
    const greaterThanToken = findNextToken(typeArguments, this.ast, this.ast)!;

    return {
      type: AST_NODE_TYPES.TSTypeParameterInstantiation,
      range: [typeArguments.pos - 1, greaterThanToken.end],
      loc: getLocFor(typeArguments.pos - 1, greaterThanToken.end, this.ast),
      params: typeArguments.map(typeArgument => this.convertType(typeArgument))
    };
  }

  /**
   * Converts a ts.Node's typeParameters to TSTypeParameterDeclaration node
   * @param typeParameters ts.Node typeParameters
   * @returns TypeParameterDeclaration node
   */
  private convertTSTypeParametersToTypeParametersDeclaration(
    typeParameters: ts.NodeArray<ts.TypeParameterDeclaration>
  ): es.TSTypeParameterDeclaration {
    const greaterThanToken = findNextToken(typeParameters, this.ast, this.ast)!;

    return {
      type: AST_NODE_TYPES.TSTypeParameterDeclaration,
      range: [typeParameters.pos - 1, greaterThanToken.end],
      loc: getLocFor(typeParameters.pos - 1, greaterThanToken.end, this.ast),
      params: typeParameters.map(typeParameter =>
        this.convertType(typeParameter)
      )
    };
  }

  /**
   * Converts an array of ts.Node parameters into an array of ESTreeNode params
   * @param parameters An array of ts.Node params to be converted
   * @returns an array of converted ESTreeNode params
   */
<<<<<<< HEAD
  function convertParameters(
    parameters: ts.NodeArray<ts.ParameterDeclaration>
  ): ESTreeNode[] {
=======
  private convertParameters(
    parameters: ts.NodeArray<ts.ParameterDeclaration>
  ): es.Parameter[] {
>>>>>>> c1abae9c
    if (!parameters || !parameters.length) {
      return [];
    }
    return parameters.map(param => {
      const convertedParam = this.convertChild(param) as es.Parameter;

      if (param.decorators && param.decorators.length) {
        convertedParam.decorators = param.decorators.map(el =>
          this.convertChild(el)
        );
      }
      return convertedParam;
    });
  }

  /**
   * For nodes that are copied directly from the TypeScript AST into
   * ESTree mostly as-is. The only difference is the addition of a type
   * property instead of a kind property. Recursively copies all children.
   */
  private deeplyCopy(node: ts.Node): any {
    const customType = `TS${SyntaxKind[node.kind]}` as AST_NODE_TYPES;
    /**
     * If the "errorOnUnknownASTType" option is set to true, throw an error,
     * otherwise fallback to just including the unknown type as-is.
     */
    if (this.options.errorOnUnknownASTType && !AST_NODE_TYPES[customType]) {
      throw new Error(`Unknown AST_NODE_TYPE: "${customType}"`);
    }
    const result = this.createNode<any>(node, {
      type: customType
    });

    Object.keys(node)
      .filter(
        key =>
          !/^(?:_children|kind|parent|pos|end|flags|modifierFlagsCache|jsDoc)$/.test(
            key
          )
      )
      .forEach(key => {
        if (key === 'type') {
          result.typeAnnotation = (node as any).type
            ? this.convertTypeAnnotation((node as any).type, node)
            : null;
        } else if (key === 'typeArguments') {
          result.typeParameters = (node as any).typeArguments
            ? this.convertTypeArgumentsToTypeParameters(
                (node as any).typeArguments
              )
            : null;
        } else if (key === 'typeParameters') {
          result.typeParameters = (node as any).typeParameters
            ? this.convertTSTypeParametersToTypeParametersDeclaration(
                (node as any).typeParameters
              )
            : null;
        } else if (key === 'decorators') {
          if (node.decorators && node.decorators.length) {
            result.decorators = node.decorators.map((el: any) =>
              this.convertChild(el)
            );
          }
        } else {
          if (Array.isArray((node as any)[key])) {
            result[key] = (node as any)[key].map((el: any) =>
              this.convertChild(el)
            );
          } else if (
            (node as any)[key] &&
            typeof (node as any)[key] === 'object' &&
            (node as any)[key].kind
          ) {
            // need to check node[key].kind to ensure we don't try to convert a symbol
            result[key] = this.convertChild((node as any)[key]);
          } else {
            result[key] = (node as any)[key];
          }
        }
      });
    return result;
  }

  /**
   * Converts a TypeScript JSX node.tagName into an ESTree node.name
   * @param node the tagName object from a JSX ts.Node
   * @param parent
   * @returns the converted ESTree name object
   */
  private convertJSXTagName(
    node: ts.JsxTagNameExpression,
    parent: ts.Node
  ): es.JSXMemberExpression | es.JSXIdentifier {
    let result: es.JSXMemberExpression | es.JSXIdentifier;
    switch (node.kind) {
      case SyntaxKind.PropertyAccessExpression:
        result = this.createNode<es.JSXMemberExpression>(node, {
          type: AST_NODE_TYPES.JSXMemberExpression,
          object: this.convertJSXTagName(node.expression, parent),
          property: this.convertJSXTagName(
            node.name,
            parent
          ) as es.JSXIdentifier
        });
        break;
      case SyntaxKind.ThisKeyword:
        result = this.createNode<es.JSXIdentifier>(node, {
          type: AST_NODE_TYPES.JSXIdentifier,
          name: 'this'
        });
        break;
      case SyntaxKind.Identifier:
      default:
        result = this.createNode<es.JSXIdentifier>(node, {
          type: AST_NODE_TYPES.JSXIdentifier,
          name: node.text
        });
        break;
    }

    if (result && this.options.shouldProvideParserServices) {
      this.tsNodeToESTreeNodeMap.set(node, result);
      this.esTreeNodeToTSNodeMap.set(result, node);
    }

    return result;
  }

  /**
   * Applies the given TS modifiers to the given result object.
   * @param result
   * @param modifiers original ts.Nodes from the node.modifiers array
   * @returns the current result object will be mutated
   * @deprecated This method adds not standardized `modifiers` property in nodes
   */
  private applyModifiersToResult(
    result: es.TSEnumDeclaration | es.TSModuleDeclaration,
    modifiers?: ts.ModifiersArray
  ): void {
    if (!modifiers || !modifiers.length) {
      return;
    }
    /**
     * Some modifiers are explicitly handled by applying them as
     * boolean values on the result node. As well as adding them
     * to the result, we remove them from the array, so that they
     * are not handled twice.
     */
    const handledModifierIndices: { [key: number]: boolean } = {};
    for (let i = 0; i < modifiers.length; i++) {
      const modifier = modifiers[i];
      switch (modifier.kind) {
        /**
         * Ignore ExportKeyword and DefaultKeyword, they are handled
         * via the fixExports utility function
         */
        case SyntaxKind.ExportKeyword:
        case SyntaxKind.DefaultKeyword:
          handledModifierIndices[i] = true;
          break;
        case SyntaxKind.ConstKeyword:
          (result as any).const = true;
          handledModifierIndices[i] = true;
          break;
        case SyntaxKind.DeclareKeyword:
          result.declare = true;
          handledModifierIndices[i] = true;
          break;
        default:
      }
    }
    /**
     * If there are still valid modifiers available which have
     * not been explicitly handled above, we just convert and
     * add the modifiers array to the result node.
     */
    const remainingModifiers = modifiers.filter(
      (_, i) => !handledModifierIndices[i]
    );
    if (!remainingModifiers || !remainingModifiers.length) {
      return;
    }
    result.modifiers = remainingModifiers.map(el => this.convertChild(el));
  }

  /**
   * Uses the provided range location to adjust the location data of the given Node
   * @param result The node that will have its location data mutated
   * @param childRange The child node range used to expand location
   */
  private fixParentLocation(
    result: es.BaseNode,
    childRange: [number, number]
  ): void {
    if (childRange[0] < result.range[0]) {
      result.range[0] = childRange[0];
      result.loc.start = getLineAndCharacterFor(result.range[0], this.ast);
    }
    if (childRange[1] > result.range[1]) {
      result.range[1] = childRange[1];
      result.loc.end = getLineAndCharacterFor(result.range[1], this.ast);
    }
  }

  /**
   * Converts a TypeScript node into an ESTree node.
   * The core of the conversion logic:
   * Identify and convert each relevant TypeScript SyntaxKind
   * @param node the child ts.Node
   * @param parent parentNode
   * @returns the converted ESTree node
   */
  private convertNode(node: TSNode, parent: ts.Node): es.Node | null {
    switch (node.kind) {
      case SyntaxKind.SourceFile: {
        return this.createNode<es.Program>(node, {
          type: AST_NODE_TYPES.Program,
          body: this.convertBodyExpressions(node.statements, node),
          // externalModuleIndicator is internal field in TSC
          sourceType: (node as any).externalModuleIndicator
            ? 'module'
            : 'script',
          range: [node.getStart(this.ast), node.endOfFileToken.end]
        });
      }

      case SyntaxKind.Block: {
        return this.createNode<es.BlockStatement>(node, {
          type: AST_NODE_TYPES.BlockStatement,
          body: this.convertBodyExpressions(node.statements, node)
        });
      }

      case SyntaxKind.Identifier: {
        return this.createNode<es.Identifier>(node, {
          type: AST_NODE_TYPES.Identifier,
          name: node.text
        });
      }

      case SyntaxKind.WithStatement:
        return this.createNode<es.WithStatement>(node, {
          type: AST_NODE_TYPES.WithStatement,
          object: this.convertChild(node.expression),
          body: this.convertChild(node.statement)
        });

      // Control Flow

      case SyntaxKind.ReturnStatement:
        return this.createNode<es.ReturnStatement>(node, {
          type: AST_NODE_TYPES.ReturnStatement,
          argument: this.convertChild(node.expression)
        });

      case SyntaxKind.LabeledStatement:
        return this.createNode<es.LabeledStatement>(node, {
          type: AST_NODE_TYPES.LabeledStatement,
          label: this.convertChild(node.label),
          body: this.convertChild(node.statement)
        });

      case SyntaxKind.ContinueStatement:
        return this.createNode<es.ContinueStatement>(node, {
          type: AST_NODE_TYPES.ContinueStatement,
          label: this.convertChild(node.label)
        });

      case SyntaxKind.BreakStatement:
        return this.createNode<es.BreakStatement>(node, {
          type: AST_NODE_TYPES.BreakStatement,
          label: this.convertChild(node.label)
        });

      // Choice

      case SyntaxKind.IfStatement:
        return this.createNode<es.IfStatement>(node, {
          type: AST_NODE_TYPES.IfStatement,
          test: this.convertChild(node.expression),
          consequent: this.convertChild(node.thenStatement),
          alternate: this.convertChild(node.elseStatement)
        });

      case SyntaxKind.SwitchStatement:
        return this.createNode<es.SwitchStatement>(node, {
          type: AST_NODE_TYPES.SwitchStatement,
          discriminant: this.convertChild(node.expression),
          cases: node.caseBlock.clauses.map(el => this.convertChild(el))
        });

      case SyntaxKind.CaseClause:
      case SyntaxKind.DefaultClause:
        return this.createNode<es.SwitchCase>(node, {
          type: AST_NODE_TYPES.SwitchCase,
          // expression is present in case only
          test:
            node.kind === SyntaxKind.CaseClause
              ? this.convertChild(node.expression)
              : null,
          consequent: node.statements.map(el => this.convertChild(el))
        });

      // Exceptions

      case SyntaxKind.ThrowStatement:
        return this.createNode<es.ThrowStatement>(node, {
          type: AST_NODE_TYPES.ThrowStatement,
          argument: this.convertChild(node.expression)
        });

      case SyntaxKind.TryStatement:
        return this.createNode<es.TryStatement>(node, {
          type: AST_NODE_TYPES.TryStatement,
          block: this.convertChild(node.tryBlock),
          handler: this.convertChild(node.catchClause),
          finalizer: this.convertChild(node.finallyBlock)
        });

      case SyntaxKind.CatchClause:
        return this.createNode<es.CatchClause>(node, {
          type: AST_NODE_TYPES.CatchClause,
          param: node.variableDeclaration
            ? this.convertChild(node.variableDeclaration.name)
            : null,
          body: this.convertChild(node.block)
        });

      // Loops

      case SyntaxKind.WhileStatement:
        return this.createNode<es.WhileStatement>(node, {
          type: AST_NODE_TYPES.WhileStatement,
          test: this.convertChild(node.expression),
          body: this.convertChild(node.statement)
        });

      /**
       * Unlike other parsers, TypeScript calls a "DoWhileStatement"
       * a "DoStatement"
       */
      case SyntaxKind.DoStatement:
        return this.createNode<es.DoWhileStatement>(node, {
          type: AST_NODE_TYPES.DoWhileStatement,
          test: this.convertChild(node.expression),
          body: this.convertChild(node.statement)
        });

      case SyntaxKind.ForStatement:
        return this.createNode<es.ForStatement>(node, {
          type: AST_NODE_TYPES.ForStatement,
          init: this.convertChild(node.initializer),
          test: this.convertChild(node.condition),
          update: this.convertChild(node.incrementor),
          body: this.convertChild(node.statement)
        });

      case SyntaxKind.ForInStatement:
        return this.createNode<es.ForInStatement>(node, {
          type: AST_NODE_TYPES.ForInStatement,
          left: this.convertPattern(node.initializer),
          right: this.convertChild(node.expression),
          body: this.convertChild(node.statement)
        });

      case SyntaxKind.ForOfStatement:
        return this.createNode<es.ForOfStatement>(node, {
          type: AST_NODE_TYPES.ForOfStatement,
          left: this.convertPattern(node.initializer),
          right: this.convertChild(node.expression),
          body: this.convertChild(node.statement),
          await: Boolean(
            node.awaitModifier &&
              node.awaitModifier.kind === SyntaxKind.AwaitKeyword
          )
        });

      // Declarations

      case SyntaxKind.FunctionDeclaration: {
        const isDeclare = hasModifier(SyntaxKind.DeclareKeyword, node);

        const result = this.createNode<
          es.TSDeclareFunction | es.FunctionDeclaration
        >(node, {
          type:
            isDeclare || !node.body
              ? AST_NODE_TYPES.TSDeclareFunction
              : AST_NODE_TYPES.FunctionDeclaration,
          id: this.convertChild(node.name),
          generator: !!node.asteriskToken,
          expression: false,
          async: hasModifier(SyntaxKind.AsyncKeyword, node),
          params: this.convertParameters(node.parameters),
          body: this.convertChild(node.body) || undefined
        });

        // Process returnType
        if (node.type) {
          result.returnType = this.convertTypeAnnotation(node.type, node);
        }

        if (isDeclare) {
          result.declare = true;
        }

        // Process typeParameters
        if (node.typeParameters && node.typeParameters.length) {
          result.typeParameters = this.convertTSTypeParametersToTypeParametersDeclaration(
            node.typeParameters
          );
        }

        // check for exports
        return fixExports(node, result, this.ast);
      }

      case SyntaxKind.VariableDeclaration: {
        const result = this.createNode<es.VariableDeclarator>(node, {
          type: AST_NODE_TYPES.VariableDeclarator,
          id: this.convertPattern(node.name),
          init: this.convertChild(node.initializer)
        });

        if (node.exclamationToken) {
          result.definite = true;
        }

        if (node.type) {
          result.id.typeAnnotation = this.convertTypeAnnotation(
            node.type,
            node
          );
          this.fixParentLocation(result.id, result.id.typeAnnotation.range);
        }
        return result;
      }

      case SyntaxKind.VariableStatement: {
        const result = this.createNode<es.VariableDeclaration>(node, {
          type: AST_NODE_TYPES.VariableDeclaration,
          declarations: node.declarationList.declarations.map(el =>
            this.convertChild(el)
          ),
          kind: getDeclarationKind(node.declarationList)
        });

        if (hasModifier(SyntaxKind.DeclareKeyword, node)) {
          result.declare = true;
        }

        // check for exports
        return fixExports(node, result, this.ast);
      }

      // mostly for for-of, for-in
      case SyntaxKind.VariableDeclarationList:
        return this.createNode<es.VariableDeclaration>(node, {
          type: AST_NODE_TYPES.VariableDeclaration,
          declarations: node.declarations.map(el => this.convertChild(el)),
          kind: getDeclarationKind(node)
        });

      // Expressions

      case SyntaxKind.ExpressionStatement:
        return this.createNode<es.ExpressionStatement>(node, {
          type: AST_NODE_TYPES.ExpressionStatement,
          expression: this.convertChild(node.expression)
        });

      case SyntaxKind.ThisKeyword:
        return this.createNode<es.ThisExpression>(node, {
          type: AST_NODE_TYPES.ThisExpression
        });

      case SyntaxKind.ArrayLiteralExpression: {
        // TypeScript uses ArrayLiteralExpression in destructuring assignment, too
        if (this.allowPattern) {
          return this.createNode<es.ArrayPattern>(node, {
            type: AST_NODE_TYPES.ArrayPattern,
            elements: node.elements.map(el => this.convertPattern(el))
          });
        } else {
          return this.createNode<es.ArrayExpression>(node, {
            type: AST_NODE_TYPES.ArrayExpression,
            elements: node.elements.map(el => this.convertChild(el))
          });
        }
      }

      case SyntaxKind.ObjectLiteralExpression: {
        // TypeScript uses ObjectLiteralExpression in destructuring assignment, too
        if (this.allowPattern) {
          return this.createNode<es.ObjectPattern>(node, {
            type: AST_NODE_TYPES.ObjectPattern,
            properties: node.properties.map(el => this.convertPattern(el))
          });
        } else {
          return this.createNode<es.ObjectExpression>(node, {
            type: AST_NODE_TYPES.ObjectExpression,
            properties: node.properties.map(el => this.convertChild(el))
          });
        }
      }

      case SyntaxKind.PropertyAssignment:
        return this.createNode<es.Property>(node, {
          type: AST_NODE_TYPES.Property,
          key: this.convertChild(node.name),
          value: this.converter(
            node.initializer,
            node,
            this.inTypeMode,
            this.allowPattern
          ),
          computed: isComputedProperty(node.name),
          method: false,
          shorthand: false,
          kind: 'init'
        });

      case SyntaxKind.ShorthandPropertyAssignment: {
        if (node.objectAssignmentInitializer) {
          return this.createNode<es.Property>(node, {
            type: AST_NODE_TYPES.Property,
            key: this.convertChild(node.name),
            value: this.createNode<es.AssignmentPattern>(node, {
              type: AST_NODE_TYPES.AssignmentPattern,
              left: this.convertPattern(node.name),
              right: this.convertChild(node.objectAssignmentInitializer)
            }),
            computed: false,
            method: false,
            shorthand: true,
            kind: 'init'
          });
        } else {
          return this.createNode<es.Property>(node, {
            type: AST_NODE_TYPES.Property,
            key: this.convertChild(node.name),
            value: this.convertChild(node.name),
            computed: false,
            method: false,
            shorthand: true,
            kind: 'init'
          });
        }
      }

      case SyntaxKind.ComputedPropertyName:
        return this.convertChild(node.expression);

      case SyntaxKind.PropertyDeclaration: {
        const isAbstract = hasModifier(SyntaxKind.AbstractKeyword, node);
        const result = this.createNode<
          es.TSAbstractClassProperty | es.ClassProperty
        >(node, {
          type: isAbstract
            ? AST_NODE_TYPES.TSAbstractClassProperty
            : AST_NODE_TYPES.ClassProperty,
          key: this.convertChild(node.name),
          value: this.convertChild(node.initializer),
          computed: isComputedProperty(node.name),
          static: hasModifier(SyntaxKind.StaticKeyword, node),
          readonly: hasModifier(SyntaxKind.ReadonlyKeyword, node) || undefined
        });

        if (node.type) {
          result.typeAnnotation = this.convertTypeAnnotation(node.type, node);
        }

        if (node.decorators) {
          result.decorators = node.decorators.map(el => this.convertChild(el));
        }

        const accessibility = getTSNodeAccessibility(node);
        if (accessibility) {
          result.accessibility = accessibility;
        }

        if (node.name.kind === SyntaxKind.Identifier && node.questionToken) {
          result.optional = true;
        }

        if (node.exclamationToken) {
          result.definite = true;
        }

        if (result.key.type === AST_NODE_TYPES.Literal && node.questionToken) {
          result.optional = true;
        }
        return result;
      }

      case SyntaxKind.GetAccessor:
      case SyntaxKind.SetAccessor:
      case SyntaxKind.MethodDeclaration: {
        const method = this.createNode<es.FunctionExpression>(node, {
          type: AST_NODE_TYPES.FunctionExpression,
          id: null,
          generator: !!node.asteriskToken,
          expression: false, // ESTreeNode as ESTreeNode here
          async: hasModifier(SyntaxKind.AsyncKeyword, node),
          body: this.convertChild(node.body),
          range: [node.parameters.pos - 1, node.end],
          params: []
        });

        if (node.type) {
          method.returnType = this.convertTypeAnnotation(node.type, node);
        }

        // Process typeParameters
        if (node.typeParameters && node.typeParameters.length) {
          method.typeParameters = this.convertTSTypeParametersToTypeParametersDeclaration(
            node.typeParameters
          );
          this.fixParentLocation(method, method.typeParameters.range);
        }

        let result:
          | es.Property
          | es.TSAbstractMethodDefinition
          | es.MethodDefinition;

        if (parent.kind === SyntaxKind.ObjectLiteralExpression) {
          method.params = node.parameters.map(el => this.convertChild(el));

          result = this.createNode<es.Property>(node, {
            type: AST_NODE_TYPES.Property,
            key: this.convertChild(node.name),
            value: method,
            computed: isComputedProperty(node.name),
            method: node.kind === SyntaxKind.MethodDeclaration,
            shorthand: false,
            kind: 'init'
          });
        } else {
          // class

          /**
           * Unlike in object literal methods, class method params can have decorators
           */
          method.params = this.convertParameters(node.parameters);

          /**
           * TypeScript class methods can be defined as "abstract"
           */
          const methodDefinitionType = hasModifier(
            SyntaxKind.AbstractKeyword,
            node
          )
            ? AST_NODE_TYPES.TSAbstractMethodDefinition
            : AST_NODE_TYPES.MethodDefinition;

          result = this.createNode<
            es.TSAbstractMethodDefinition | es.MethodDefinition
          >(node, {
            type: methodDefinitionType,
            key: this.convertChild(node.name),
            value: method,
            computed: isComputedProperty(node.name),
            static: hasModifier(SyntaxKind.StaticKeyword, node),
            kind: 'method'
          });

          if (node.decorators) {
            result.decorators = node.decorators.map(el =>
              this.convertChild(el)
            );
          }

          const accessibility = getTSNodeAccessibility(node);
          if (accessibility) {
            result.accessibility = accessibility;
          }
        }

        if (
          result.key.type === AST_NODE_TYPES.Identifier &&
          node.questionToken
        ) {
          result.key.optional = true;
        }

        if (node.kind === SyntaxKind.GetAccessor) {
          result.kind = 'get';
        } else if (node.kind === SyntaxKind.SetAccessor) {
          result.kind = 'set';
        } else if (
          !(result as es.MethodDefinition).static &&
          node.name.kind === SyntaxKind.StringLiteral &&
          node.name.text === 'constructor' &&
          result.type !== AST_NODE_TYPES.Property
        ) {
          result.kind = 'constructor';
        }
        return result;
      }

      // TypeScript uses this even for static methods named "constructor"
      case SyntaxKind.Constructor: {
        const lastModifier = getLastModifier(node);
        const constructorToken =
          (lastModifier && findNextToken(lastModifier, node, this.ast)) ||
          node.getFirstToken()!;

        const constructor = this.createNode<es.FunctionExpression>(node, {
          type: AST_NODE_TYPES.FunctionExpression,
          id: null,
          params: this.convertParameters(node.parameters),
          generator: false,
          expression: false, // is not present in ESTreeNode
          async: false,
          body: this.convertChild(node.body),
          range: [node.parameters.pos - 1, node.end]
        });

        // Process typeParameters
        if (node.typeParameters && node.typeParameters.length) {
          constructor.typeParameters = this.convertTSTypeParametersToTypeParametersDeclaration(
            node.typeParameters
          );
          this.fixParentLocation(constructor, constructor.typeParameters.range);
        }

        // Process returnType
        if (node.type) {
          constructor.returnType = this.convertTypeAnnotation(node.type, node);
        }

        const constructorKey = this.createNode<es.Identifier>(node, {
          type: AST_NODE_TYPES.Identifier,
          name: 'constructor',
          range: [constructorToken.getStart(this.ast), constructorToken.end]
        });

        const isStatic = hasModifier(SyntaxKind.StaticKeyword, node);
        const result = this.createNode<
          es.TSAbstractMethodDefinition | es.MethodDefinition
        >(node, {
          type: hasModifier(SyntaxKind.AbstractKeyword, node)
            ? AST_NODE_TYPES.TSAbstractMethodDefinition
            : AST_NODE_TYPES.MethodDefinition,
          key: constructorKey,
          value: constructor,
          computed: false,
          static: isStatic,
          kind: isStatic ? 'method' : 'constructor'
        });

        const accessibility = getTSNodeAccessibility(node);
        if (accessibility) {
          result.accessibility = accessibility;
        }

        return result;
      }

      case SyntaxKind.FunctionExpression: {
        const result = this.createNode<es.FunctionExpression>(node, {
          type: AST_NODE_TYPES.FunctionExpression,
          id: this.convertChild(node.name),
          generator: !!node.asteriskToken,
          params: this.convertParameters(node.parameters),
          body: this.convertChild(node.body),
          async: hasModifier(SyntaxKind.AsyncKeyword, node),
          expression: false
        });

        // Process returnType
        if (node.type) {
          result.returnType = this.convertTypeAnnotation(node.type, node);
        }

        // Process typeParameters
        if (node.typeParameters && node.typeParameters.length) {
          result.typeParameters = this.convertTSTypeParametersToTypeParametersDeclaration(
            node.typeParameters
          );
        }
        return result;
      }

      case SyntaxKind.SuperKeyword:
        return this.createNode<es.Super>(node, {
          type: AST_NODE_TYPES.Super
        });

      case SyntaxKind.ArrayBindingPattern:
        return this.createNode<es.ArrayPattern>(node, {
          type: AST_NODE_TYPES.ArrayPattern,
          elements: node.elements.map(el => this.convertPattern(el))
        });

      // occurs with missing array elements like [,]
      case SyntaxKind.OmittedExpression:
        return null;

      case SyntaxKind.ObjectBindingPattern:
        return this.createNode<es.ObjectPattern>(node, {
          type: AST_NODE_TYPES.ObjectPattern,
          properties: node.elements.map(el => this.convertPattern(el))
        });

      case SyntaxKind.BindingElement: {
        if (parent.kind === SyntaxKind.ArrayBindingPattern) {
          const arrayItem = this.convertChild(node.name, parent);

          if (node.initializer) {
            return this.createNode<es.AssignmentPattern>(node, {
              type: AST_NODE_TYPES.AssignmentPattern,
              left: arrayItem,
              right: this.convertChild(node.initializer)
            });
          } else if (node.dotDotDotToken) {
            return this.createNode<es.RestElement>(node, {
              type: AST_NODE_TYPES.RestElement,
              argument: arrayItem
            });
          } else {
            return arrayItem;
          }
        } else if (parent.kind === SyntaxKind.ObjectBindingPattern) {
          let result: es.RestElement | es.Property;
          if (node.dotDotDotToken) {
            result = this.createNode<es.RestElement>(node, {
              type: AST_NODE_TYPES.RestElement,
              argument: this.convertChild(node.propertyName || node.name)
            });
          } else {
            result = this.createNode<es.Property>(node, {
              type: AST_NODE_TYPES.Property,
              key: this.convertChild(node.propertyName || node.name),
              value: this.convertChild(node.name),
              computed: Boolean(
                node.propertyName &&
                  node.propertyName.kind === SyntaxKind.ComputedPropertyName
              ),
              method: false,
              shorthand: !node.propertyName,
              kind: 'init'
            });
          }

          if (node.initializer) {
            result.value = this.createNode<es.AssignmentPattern>(node, {
              type: AST_NODE_TYPES.AssignmentPattern,
              left: this.convertChild(node.name),
              right: this.convertChild(node.initializer),
              range: [node.name.getStart(this.ast), node.initializer.end]
            });
          }
          return result;
        }
        return null;
      }

      case SyntaxKind.ArrowFunction: {
        const result = this.createNode<es.ArrowFunctionExpression>(node, {
          type: AST_NODE_TYPES.ArrowFunctionExpression,
          generator: false,
          id: null,
          params: this.convertParameters(node.parameters),
          body: this.convertChild(node.body),
          async: hasModifier(SyntaxKind.AsyncKeyword, node),
          expression: node.body.kind !== SyntaxKind.Block
        });

        // Process returnType
        if (node.type) {
          result.returnType = this.convertTypeAnnotation(node.type, node);
        }

        // Process typeParameters
        if (node.typeParameters && node.typeParameters.length) {
          result.typeParameters = this.convertTSTypeParametersToTypeParametersDeclaration(
            node.typeParameters
          );
        }
        return result;
      }

      case SyntaxKind.YieldExpression:
        return this.createNode<es.YieldExpression>(node, {
          type: AST_NODE_TYPES.YieldExpression,
          delegate: !!node.asteriskToken,
          argument: this.convertChild(node.expression)
        });

      case SyntaxKind.AwaitExpression:
        return this.createNode<es.AwaitExpression>(node, {
          type: AST_NODE_TYPES.AwaitExpression,
          argument: this.convertChild(node.expression)
        });

      // Template Literals

      case SyntaxKind.NoSubstitutionTemplateLiteral:
        return this.createNode<es.TemplateLiteral>(node, {
          type: AST_NODE_TYPES.TemplateLiteral,
          quasis: [
            this.createNode<es.TemplateElement>(node, {
              type: AST_NODE_TYPES.TemplateElement,
              value: {
                raw: this.ast.text.slice(
                  node.getStart(this.ast) + 1,
                  node.end - 1
                ),
                cooked: node.text
              },
              tail: true
            })
          ],
          expressions: []
        });

      case SyntaxKind.TemplateExpression: {
        const result = this.createNode<es.TemplateLiteral>(node, {
          type: AST_NODE_TYPES.TemplateLiteral,
          quasis: [this.convertChild(node.head)],
          expressions: []
        });

        node.templateSpans.forEach(templateSpan => {
          result.expressions.push(this.convertChild(templateSpan.expression));
          result.quasis.push(this.convertChild(templateSpan.literal));
        });
        return result;
      }

      case SyntaxKind.TaggedTemplateExpression:
        return this.createNode<es.TaggedTemplateExpression>(node, {
          type: AST_NODE_TYPES.TaggedTemplateExpression,
          typeParameters: node.typeArguments
            ? this.convertTypeArgumentsToTypeParameters(node.typeArguments)
            : undefined,
          tag: this.convertChild(node.tag),
          quasi: this.convertChild(node.template)
        });

      case SyntaxKind.TemplateHead:
      case SyntaxKind.TemplateMiddle:
      case SyntaxKind.TemplateTail: {
        const tail = node.kind === SyntaxKind.TemplateTail;
        return this.createNode<es.TemplateElement>(node, {
          type: AST_NODE_TYPES.TemplateElement,
          value: {
            raw: this.ast.text.slice(
              node.getStart(this.ast) + 1,
              node.end - (tail ? 1 : 2)
            ),
            cooked: node.text
          },
          tail
        });
      }

      // Patterns

      case SyntaxKind.SpreadAssignment:
      case SyntaxKind.SpreadElement: {
        if (this.allowPattern) {
          return this.createNode<es.RestElement>(node, {
            type: AST_NODE_TYPES.RestElement,
            argument: this.convertPattern(node.expression)
          });
        } else {
          return this.createNode<es.SpreadElement>(node, {
            type: AST_NODE_TYPES.SpreadElement,
            argument: this.convertChild(node.expression)
          });
        }
      }

      case SyntaxKind.Parameter: {
        let parameter: any;
        let result: es.RestElement | es.AssignmentPattern;

        if (node.dotDotDotToken) {
          parameter = result = this.createNode<es.RestElement>(node, {
            type: AST_NODE_TYPES.RestElement,
            argument: this.convertChild(node.name)
          });
        } else if (node.initializer) {
          parameter = this.convertChild(node.name);
          result = this.createNode<es.AssignmentPattern>(node, {
            type: AST_NODE_TYPES.AssignmentPattern,
            left: parameter,
            right: this.convertChild(node.initializer)
          });

          if (node.modifiers) {
            // AssignmentPattern should not contain modifiers in range
            result.range[0] = parameter.range[0];
            result.loc = getLocFor(result.range[0], result.range[1], this.ast);
          }
        } else {
          parameter = result = this.convertChild(node.name, parent);
        }

        if (node.type) {
          parameter.typeAnnotation = this.convertTypeAnnotation(
            node.type,
            node
          );
          this.fixParentLocation(parameter, parameter.typeAnnotation.range);
        }

        if (node.questionToken) {
          if (node.questionToken.end > parameter.range[1]) {
            parameter.range[1] = node.questionToken.end;
            parameter.loc.end = getLineAndCharacterFor(
              parameter.range[1],
              this.ast
            );
          }
          parameter.optional = true;
        }

        if (node.modifiers) {
          return this.createNode<es.TSParameterProperty>(node, {
            type: AST_NODE_TYPES.TSParameterProperty,
            accessibility: getTSNodeAccessibility(node) || undefined,
            readonly:
              hasModifier(SyntaxKind.ReadonlyKeyword, node) || undefined,
            static: hasModifier(SyntaxKind.StaticKeyword, node) || undefined,
            export: hasModifier(SyntaxKind.ExportKeyword, node) || undefined,
            parameter: result
          });
        }
        return result;
      }

      // Classes

      case SyntaxKind.ClassDeclaration:
      case SyntaxKind.ClassExpression: {
        const heritageClauses = node.heritageClauses || [];
        let classNodeType =
          node.kind === SyntaxKind.ClassDeclaration
            ? AST_NODE_TYPES.ClassDeclaration
            : AST_NODE_TYPES.ClassExpression;

        const superClass = heritageClauses.find(
          clause => clause.token === SyntaxKind.ExtendsKeyword
        );

        const implementsClause = heritageClauses.find(
          clause => clause.token === SyntaxKind.ImplementsKeyword
        );

        const result = this.createNode<
          es.ClassDeclaration | es.ClassExpression
        >(node, {
          type: classNodeType,
          id: this.convertChild(node.name),
          body: this.createNode<es.ClassBody>(node, {
            type: AST_NODE_TYPES.ClassBody,
            body: [],
            range: [node.members.pos - 1, node.end]
          }),
          superClass:
            superClass && superClass.types[0]
              ? this.convertChild(superClass.types[0].expression)
              : null
        });

        if (superClass) {
          if (superClass.types.length > 1) {
            throw createError(
              this.ast,
              superClass.types[1].pos,
              'Classes can only extend a single class.'
            );
          }

          if (superClass.types[0] && superClass.types[0].typeArguments) {
            result.superTypeParameters = this.convertTypeArgumentsToTypeParameters(
              superClass.types[0].typeArguments
            );
          }
        }

        if (node.typeParameters && node.typeParameters.length) {
          result.typeParameters = this.convertTSTypeParametersToTypeParametersDeclaration(
            node.typeParameters
          );
        }

        if (implementsClause) {
          result.implements = implementsClause.types.map(el =>
            this.convertChild(el)
          );
        }

        /**
         * TypeScript class declarations can be defined as "abstract"
         */
        if (hasModifier(SyntaxKind.AbstractKeyword, node)) {
          result.abstract = true;
        }

        if (hasModifier(SyntaxKind.DeclareKeyword, node)) {
          result.declare = true;
        }

        if (node.decorators) {
          result.decorators = node.decorators.map(el => this.convertChild(el));
        }

        const filteredMembers = node.members.filter(isESTreeClassMember);

        if (filteredMembers.length) {
          result.body.body = filteredMembers.map(el => this.convertChild(el));
        }

        // check for exports
        return fixExports(node, result, this.ast);
      }

      // Modules
      case SyntaxKind.ModuleBlock:
        return this.createNode<es.TSModuleBlock>(node, {
          type: AST_NODE_TYPES.TSModuleBlock,
          body: this.convertBodyExpressions(node.statements, node)
        });

      case SyntaxKind.ImportDeclaration: {
        const result = this.createNode<es.ImportDeclaration>(node, {
          type: AST_NODE_TYPES.ImportDeclaration,
          source: this.convertChild(node.moduleSpecifier),
          specifiers: []
        });

        if (node.importClause) {
          if (node.importClause.name) {
            result.specifiers.push(this.convertChild(node.importClause));
          }

          if (node.importClause.namedBindings) {
            switch (node.importClause.namedBindings.kind) {
              case SyntaxKind.NamespaceImport:
                result.specifiers.push(
                  this.convertChild(node.importClause.namedBindings)
                );
                break;
              case SyntaxKind.NamedImports:
                result.specifiers = result.specifiers.concat(
                  node.importClause.namedBindings.elements.map(el =>
                    this.convertChild(el)
                  )
                );
                break;
            }
          }
        }
        return result;
      }

      case SyntaxKind.NamespaceImport:
        return this.createNode<es.ImportNamespaceSpecifier>(node, {
          type: AST_NODE_TYPES.ImportNamespaceSpecifier,
          local: this.convertChild(node.name)
        });

      case SyntaxKind.ImportSpecifier:
        return this.createNode<es.ImportSpecifier>(node, {
          type: AST_NODE_TYPES.ImportSpecifier,
          local: this.convertChild(node.name),
          imported: this.convertChild(node.propertyName || node.name)
        });

      case SyntaxKind.ImportClause:
        return this.createNode<es.ImportDefaultSpecifier>(node, {
          type: AST_NODE_TYPES.ImportDefaultSpecifier,
          local: this.convertChild(node.name),
          range: [node.getStart(this.ast), node.name!.end]
        });

      case SyntaxKind.ExportDeclaration:
        if (node.exportClause) {
          return this.createNode<es.ExportNamedDeclaration>(node, {
            type: AST_NODE_TYPES.ExportNamedDeclaration,
            source: this.convertChild(node.moduleSpecifier),
            specifiers: node.exportClause.elements.map(el =>
              this.convertChild(el)
            ),
            declaration: null
          });
        } else {
          return this.createNode<es.ExportAllDeclaration>(node, {
            type: AST_NODE_TYPES.ExportAllDeclaration,
            source: this.convertChild(node.moduleSpecifier)
          });
        }

      case SyntaxKind.ExportSpecifier:
        return this.createNode<es.ExportSpecifier>(node, {
          type: AST_NODE_TYPES.ExportSpecifier,
          local: this.convertChild(node.propertyName || node.name),
          exported: this.convertChild(node.name)
        });

      case SyntaxKind.ExportAssignment:
        if (node.isExportEquals) {
          return this.createNode<es.TSExportAssignment>(node, {
            type: AST_NODE_TYPES.TSExportAssignment,
            expression: this.convertChild(node.expression)
          });
        } else {
          return this.createNode<es.ExportDefaultDeclaration>(node, {
            type: AST_NODE_TYPES.ExportDefaultDeclaration,
            declaration: this.convertChild(node.expression)
          });
        }

      // Unary Operations

      case SyntaxKind.PrefixUnaryExpression:
      case SyntaxKind.PostfixUnaryExpression: {
        const operator = (getTextForTokenKind(node.operator) || '') as any;
        /**
         * ESTree uses UpdateExpression for ++/--
         */
        if (/^(?:\+\+|--)$/.test(operator)) {
          return this.createNode<es.UpdateExpression>(node, {
            type: AST_NODE_TYPES.UpdateExpression,
            operator,
            prefix: node.kind === SyntaxKind.PrefixUnaryExpression,
            argument: this.convertChild(node.operand)
          });
        } else {
          return this.createNode<es.UnaryExpression>(node, {
            type: AST_NODE_TYPES.UnaryExpression,
            operator,
            prefix: node.kind === SyntaxKind.PrefixUnaryExpression,
            argument: this.convertChild(node.operand)
          });
        }
      }

      case SyntaxKind.DeleteExpression:
        return this.createNode<es.UnaryExpression>(node, {
          type: AST_NODE_TYPES.UnaryExpression,
          operator: 'delete',
          prefix: true,
          argument: this.convertChild(node.expression)
        });

      case SyntaxKind.VoidExpression:
        return this.createNode<es.UnaryExpression>(node, {
          type: AST_NODE_TYPES.UnaryExpression,
          operator: 'void',
          prefix: true,
          argument: this.convertChild(node.expression)
        });

      case SyntaxKind.TypeOfExpression:
        return this.createNode<es.UnaryExpression>(node, {
          type: AST_NODE_TYPES.UnaryExpression,
          operator: 'typeof',
          prefix: true,
          argument: this.convertChild(node.expression)
        });

      case SyntaxKind.TypeOperator:
        return this.createNode<es.TSTypeOperator>(node, {
          type: AST_NODE_TYPES.TSTypeOperator,
          operator: getTextForTokenKind(node.operator) as any,
          typeAnnotation: this.convertChild(node.type)
        });

      // Binary Operations

      case SyntaxKind.BinaryExpression: {
        // TypeScript uses BinaryExpression for sequences as well
        if (isComma(node.operatorToken)) {
          const result = this.createNode<es.SequenceExpression>(node, {
            type: AST_NODE_TYPES.SequenceExpression,
            expressions: []
          });

          const left = this.convertChild(node.left),
            right = this.convertChild(node.right);

          if (left.type === AST_NODE_TYPES.SequenceExpression) {
            result.expressions = result.expressions.concat(left.expressions);
          } else {
            result.expressions.push(left);
          }

          if (right.type === AST_NODE_TYPES.SequenceExpression) {
            result.expressions = result.expressions.concat(right.expressions);
          } else {
            result.expressions.push(right);
          }
          return result;
        } else {
          const type = getBinaryExpressionType(node.operatorToken);
          if (
            this.allowPattern &&
            type === AST_NODE_TYPES.AssignmentExpression
          ) {
            return this.createNode<es.AssignmentPattern>(node, {
              type: AST_NODE_TYPES.AssignmentPattern,
              left: this.convertPattern(node.left, node),
              right: this.convertChild(node.right)
            });
          }
          return this.createNode<
            es.AssignmentExpression | es.LogicalExpression | es.BinaryExpression
          >(node, {
            type: type,
            operator: getTextForTokenKind(node.operatorToken.kind)!,
            left: this.converter(
              node.left,
              node,
              this.inTypeMode,
              type === AST_NODE_TYPES.AssignmentExpression
            ),
            right: this.convertChild(node.right)
          });
        }
      }

<<<<<<< HEAD
    case SyntaxKind.PropertyAccessExpression:
      if (isJSXToken(parent!)) {
        const jsxMemberExpression = {
          type: AST_NODE_TYPES.MemberExpression,
          object: convertChild(node.expression)!,
          property: convertChild(node.name)!
        };
        const isNestedMemberExpression =
          node.expression.kind === SyntaxKind.PropertyAccessExpression;
        if (node.expression.kind === SyntaxKind.ThisKeyword) {
          (jsxMemberExpression.object as any).name = 'this';
        }

        jsxMemberExpression.object.type = isNestedMemberExpression
          ? AST_NODE_TYPES.MemberExpression
          : AST_NODE_TYPES.JSXIdentifier;
        jsxMemberExpression.property.type = AST_NODE_TYPES.JSXIdentifier;
        Object.assign(result, jsxMemberExpression);
      } else {
        Object.assign(result, {
=======
      case SyntaxKind.PropertyAccessExpression:
        return this.createNode<es.MemberExpression>(node, {
>>>>>>> c1abae9c
          type: AST_NODE_TYPES.MemberExpression,
          object: this.convertChild(node.expression),
          property: this.convertChild(node.name),
          computed: false
        });

      case SyntaxKind.ElementAccessExpression:
        return this.createNode<es.MemberExpression>(node, {
          type: AST_NODE_TYPES.MemberExpression,
          object: this.convertChild(node.expression),
          property: this.convertChild(node.argumentExpression),
          computed: true
        });

      case SyntaxKind.ConditionalExpression:
        return this.createNode<es.ConditionalExpression>(node, {
          type: AST_NODE_TYPES.ConditionalExpression,
          test: this.convertChild(node.condition),
          consequent: this.convertChild(node.whenTrue),
          alternate: this.convertChild(node.whenFalse)
        });

      case SyntaxKind.CallExpression: {
        const result = this.createNode<es.CallExpression>(node, {
          type: AST_NODE_TYPES.CallExpression,
          callee: this.convertChild(node.expression),
          arguments: node.arguments.map(el => this.convertChild(el))
        });
        if (node.typeArguments && node.typeArguments.length) {
          result.typeParameters = this.convertTypeArgumentsToTypeParameters(
            node.typeArguments
          );
        }
        return result;
      }

      case SyntaxKind.NewExpression: {
        const result = this.createNode<es.NewExpression>(node, {
          type: AST_NODE_TYPES.NewExpression,
          callee: this.convertChild(node.expression),
          arguments: node.arguments
            ? node.arguments.map(el => this.convertChild(el))
            : []
        });
        if (node.typeArguments && node.typeArguments.length) {
          result.typeParameters = this.convertTypeArgumentsToTypeParameters(
            node.typeArguments
          );
        }
        return result;
      }

      case SyntaxKind.MetaProperty: {
        return this.createNode<es.MetaProperty>(node, {
          type: AST_NODE_TYPES.MetaProperty,
          meta: this.createNode<es.Identifier>(node.getFirstToken()!, {
            type: AST_NODE_TYPES.Identifier,
            name: getTextForTokenKind(node.keywordToken)!
          }),
          property: this.convertChild(node.name)
        });
      }

      case SyntaxKind.Decorator: {
        return this.createNode<es.Decorator>(node, {
          type: AST_NODE_TYPES.Decorator,
          expression: this.convertChild(node.expression)
        });
      }

      // Literals

      case SyntaxKind.StringLiteral: {
        const result = this.createNode<es.Literal>(node, {
          type: AST_NODE_TYPES.Literal,
          raw: '',
          value: ''
        });
        result.raw = this.ast.text.slice(result.range[0], result.range[1]);
        if ((parent as any).name && (parent as any).name === node) {
          result.value = node.text;
        } else {
          result.value = unescapeStringLiteralText(node.text);
        }
        return result;
      }

      case SyntaxKind.NumericLiteral: {
        return this.createNode<es.Literal>(node, {
          type: AST_NODE_TYPES.Literal,
          value: Number(node.text),
          raw: node.getText()
        });
      }

      case SyntaxKind.BigIntLiteral: {
        const result = this.createNode<es.BigIntLiteral>(node, {
          type: AST_NODE_TYPES.BigIntLiteral,
          raw: '',
          value: ''
        });
        result.raw = this.ast.text.slice(result.range[0], result.range[1]);
        result.value = result.raw.slice(0, -1); // remove suffix `n`
        return result;
      }

      case SyntaxKind.RegularExpressionLiteral: {
        const pattern = node.text.slice(1, node.text.lastIndexOf('/'));
        const flags = node.text.slice(node.text.lastIndexOf('/') + 1);

        let regex = null;
        try {
          regex = new RegExp(pattern, flags);
        } catch (exception) {
          regex = null;
        }

        return this.createNode<es.Literal>(node, {
          type: AST_NODE_TYPES.Literal,
          value: regex,
          raw: node.text,
          regex: {
            pattern,
            flags
          }
        });
      }

      case SyntaxKind.TrueKeyword:
        return this.createNode<es.Literal>(node, {
          type: AST_NODE_TYPES.Literal,
          value: true,
          raw: 'true'
        });

      case SyntaxKind.FalseKeyword:
        return this.createNode<es.Literal>(node, {
          type: AST_NODE_TYPES.Literal,
          value: false,
          raw: 'false'
        });

      case SyntaxKind.NullKeyword: {
        if (this.inTypeMode) {
          return this.createNode<es.TSNullKeyword>(node, {
            type: AST_NODE_TYPES.TSNullKeyword
          });
        } else {
          return this.createNode<es.Literal>(node, {
            type: AST_NODE_TYPES.Literal,
            value: null,
            raw: 'null'
          });
        }
      }

      case SyntaxKind.ImportKeyword:
        return this.createNode<es.Import>(node, {
          type: AST_NODE_TYPES.Import
        });

      case SyntaxKind.EmptyStatement:
        return this.createNode<es.EmptyStatement>(node, {
          type: AST_NODE_TYPES.EmptyStatement
        });

      case SyntaxKind.DebuggerStatement:
        return this.createNode<es.DebuggerStatement>(node, {
          type: AST_NODE_TYPES.DebuggerStatement
        });

      // JSX

      case SyntaxKind.JsxElement:
        return this.createNode<es.JSXElement>(node, {
          type: AST_NODE_TYPES.JSXElement,
          openingElement: this.convertChild(node.openingElement),
          closingElement: this.convertChild(node.closingElement),
          children: node.children.map(el => this.convertChild(el))
        });

      case SyntaxKind.JsxFragment:
        return this.createNode<es.JSXFragment>(node, {
          type: AST_NODE_TYPES.JSXFragment,
          openingFragment: this.convertChild(node.openingFragment),
          closingFragment: this.convertChild(node.closingFragment),
          children: node.children.map(el => this.convertChild(el))
        });

      case SyntaxKind.JsxSelfClosingElement: {
        return this.createNode<es.JSXElement>(node, {
          type: AST_NODE_TYPES.JSXElement,
          /**
           * Convert SyntaxKind.JsxSelfClosingElement to SyntaxKind.JsxOpeningElement,
           * TypeScript does not seem to have the idea of openingElement when tag is self-closing
           */
          openingElement: this.createNode<es.JSXOpeningElement>(node, {
            type: AST_NODE_TYPES.JSXOpeningElement,
            typeParameters: node.typeArguments
              ? this.convertTypeArgumentsToTypeParameters(node.typeArguments)
              : undefined,
            selfClosing: true,
            name: this.convertJSXTagName(node.tagName, node),
            attributes: node.attributes.properties.map(el =>
              this.convertChild(el)
            ),
            range: getRange(node, this.ast)
          }),
          closingElement: null,
          children: []
        });
      }

      case SyntaxKind.JsxOpeningElement:
        return this.createNode<es.JSXOpeningElement>(node, {
          type: AST_NODE_TYPES.JSXOpeningElement,
          typeParameters: node.typeArguments
            ? this.convertTypeArgumentsToTypeParameters(node.typeArguments)
            : undefined,
          selfClosing: false,
          name: this.convertJSXTagName(node.tagName, node),
          attributes: node.attributes.properties.map(el =>
            this.convertChild(el)
          )
        });

      case SyntaxKind.JsxClosingElement:
        return this.createNode<es.JSXClosingElement>(node, {
          type: AST_NODE_TYPES.JSXClosingElement,
          name: this.convertJSXTagName(node.tagName, node)
        });

      case SyntaxKind.JsxOpeningFragment:
        return this.createNode<es.JSXOpeningFragment>(node, {
          type: AST_NODE_TYPES.JSXOpeningFragment
        });

      case SyntaxKind.JsxClosingFragment:
        return this.createNode<es.JSXClosingFragment>(node, {
          type: AST_NODE_TYPES.JSXClosingFragment
        });

      case SyntaxKind.JsxExpression: {
        const expression = node.expression
          ? this.convertChild(node.expression)
          : this.createNode<es.JSXEmptyExpression>(node, {
              type: AST_NODE_TYPES.JSXEmptyExpression,
              range: [node.getStart(this.ast) + 1, node.getEnd() - 1]
            });

        if (node.dotDotDotToken) {
          return this.createNode<es.JSXSpreadChild>(node, {
            type: AST_NODE_TYPES.JSXSpreadChild,
            expression
          });
        } else {
          return this.createNode<es.JSXExpressionContainer>(node, {
            type: AST_NODE_TYPES.JSXExpressionContainer,
            expression
          });
        }
      }

      case SyntaxKind.JsxAttribute: {
        const attributeName = this.convertChild(node.name);
        attributeName.type = AST_NODE_TYPES.JSXIdentifier;

        return this.createNode<es.JSXAttribute>(node, {
          type: AST_NODE_TYPES.JSXAttribute,
          name: attributeName,
          value: this.convertChild(node.initializer)
        });
      }

      /**
       * The JSX AST changed the node type for string literals
       * inside a JSX Element from `Literal` to `JSXText`. We
       * provide a flag to support both types until `Literal`
       * node type is deprecated in ESLint v5.
       */
      case SyntaxKind.JsxText: {
        const start = node.getFullStart();
        const end = node.getEnd();

        if (this.options.useJSXTextNode) {
          return this.createNode<es.JSXText>(node, {
            type: AST_NODE_TYPES.JSXText,
            value: this.ast.text.slice(start, end),
            raw: this.ast.text.slice(start, end),
            range: [start, end]
          });
        } else {
          return this.createNode<es.Literal>(node, {
            type: AST_NODE_TYPES.Literal,
            value: this.ast.text.slice(start, end),
            raw: this.ast.text.slice(start, end),
            range: [start, end]
          });
        }
      }

      case SyntaxKind.JsxSpreadAttribute:
        return this.createNode<es.JSXSpreadAttribute>(node, {
          type: AST_NODE_TYPES.JSXSpreadAttribute,
          argument: this.convertChild(node.expression)
        });

      case SyntaxKind.QualifiedName: {
        return this.createNode<es.TSQualifiedName>(node, {
          type: AST_NODE_TYPES.TSQualifiedName,
          left: this.convertChild(node.left),
          right: this.convertChild(node.right)
        });
      }

      // TypeScript specific

      case SyntaxKind.TypeReference: {
        return this.createNode<es.TSTypeReference>(node, {
          type: AST_NODE_TYPES.TSTypeReference,
          typeName: this.convertType(node.typeName),
          typeParameters: node.typeArguments
            ? this.convertTypeArgumentsToTypeParameters(node.typeArguments)
            : undefined
        });
      }

      case SyntaxKind.TypeParameter: {
        return this.createNode<es.TSTypeParameter>(node, {
          type: AST_NODE_TYPES.TSTypeParameter,
          name: this.convertType(node.name),
          constraint: node.constraint
            ? this.convertType(node.constraint)
            : undefined,
          default: node.default ? this.convertType(node.default) : undefined
        });
      }

      case SyntaxKind.ThisType:
      case SyntaxKind.AnyKeyword:
      case SyntaxKind.BigIntKeyword:
      case SyntaxKind.BooleanKeyword:
      case SyntaxKind.NeverKeyword:
      case SyntaxKind.NumberKeyword:
      case SyntaxKind.ObjectKeyword:
      case SyntaxKind.StringKeyword:
      case SyntaxKind.SymbolKeyword:
      case SyntaxKind.UnknownKeyword:
      case SyntaxKind.VoidKeyword:
      case SyntaxKind.UndefinedKeyword: {
        return this.createNode<any>(node, {
          type: AST_NODE_TYPES[`TS${SyntaxKind[node.kind]}` as AST_NODE_TYPES]
        });
      }

      case SyntaxKind.NonNullExpression: {
        return this.createNode<es.TSNonNullExpression>(node, {
          type: AST_NODE_TYPES.TSNonNullExpression,
          expression: this.convertChild(node.expression)
        });
      }

      case SyntaxKind.TypeLiteral: {
        return this.createNode<es.TSTypeLiteral>(node, {
          type: AST_NODE_TYPES.TSTypeLiteral,
          members: node.members.map(el => this.convertChild(el))
        });
      }

      case SyntaxKind.ArrayType: {
        return this.createNode<es.TSArrayType>(node, {
          type: AST_NODE_TYPES.TSArrayType,
          elementType: this.convertType(node.elementType)
        });
      }

      case SyntaxKind.IndexedAccessType: {
        return this.createNode<es.TSIndexedAccessType>(node, {
          type: AST_NODE_TYPES.TSIndexedAccessType,
          objectType: this.convertType(node.objectType),
          indexType: this.convertType(node.indexType)
        });
      }

      case SyntaxKind.ConditionalType: {
        return this.createNode<es.TSConditionalType>(node, {
          type: AST_NODE_TYPES.TSConditionalType,
          checkType: this.convertType(node.checkType),
          extendsType: this.convertType(node.extendsType),
          trueType: this.convertType(node.trueType),
          falseType: this.convertType(node.falseType)
        });
      }

      case SyntaxKind.TypeQuery: {
        return this.createNode<es.TSTypeQuery>(node, {
          type: AST_NODE_TYPES.TSTypeQuery,
          exprName: this.convertType(node.exprName)
        });
      }

      case SyntaxKind.MappedType: {
        const result = this.createNode<es.TSMappedType>(node, {
          type: AST_NODE_TYPES.TSMappedType,
          typeParameter: this.convertType(node.typeParameter)
        });

        if (node.readonlyToken) {
          if (node.readonlyToken.kind === SyntaxKind.ReadonlyKeyword) {
            result.readonly = true;
          } else {
            result.readonly = getTextForTokenKind(node.readonlyToken.kind) as
              | '+'
              | '-';
          }
        }

        if (node.questionToken) {
          if (node.questionToken.kind === SyntaxKind.QuestionToken) {
            result.optional = true;
          } else {
            result.optional = getTextForTokenKind(node.questionToken.kind) as
              | '+'
              | '-';
          }
        }

        if (node.type) {
          result.typeAnnotation = this.convertType(node.type);
        }
        return result;
      }

      case SyntaxKind.ParenthesizedExpression:
        return this.convertChild(node.expression, parent);

      case SyntaxKind.TypeAliasDeclaration: {
        const result = this.createNode<es.TSTypeAliasDeclaration>(node, {
          type: AST_NODE_TYPES.TSTypeAliasDeclaration,
          id: this.convertChild(node.name),
          typeAnnotation: this.convertType(node.type)
        });

        if (hasModifier(SyntaxKind.DeclareKeyword, node)) {
          result.declare = true;
        }

        // Process typeParameters
        if (node.typeParameters && node.typeParameters.length) {
          result.typeParameters = this.convertTSTypeParametersToTypeParametersDeclaration(
            node.typeParameters
          );
        }

        // check for exports
        return fixExports(node, result, this.ast);
      }

      case SyntaxKind.MethodSignature: {
        const result = this.createNode<es.TSMethodSignature>(node, {
          type: AST_NODE_TYPES.TSMethodSignature,
          computed: isComputedProperty(node.name),
          key: this.convertChild(node.name),
          params: this.convertParameters(node.parameters)
        });

        if (isOptional(node)) {
          result.optional = true;
        }

        if (node.type) {
          result.returnType = this.convertTypeAnnotation(node.type, node);
        }

        if (hasModifier(SyntaxKind.ReadonlyKeyword, node)) {
          result.readonly = true;
        }

        if (node.typeParameters) {
          result.typeParameters = this.convertTSTypeParametersToTypeParametersDeclaration(
            node.typeParameters
          );
        }

        const accessibility = getTSNodeAccessibility(node);
        if (accessibility) {
          result.accessibility = accessibility;
        }

        if (hasModifier(SyntaxKind.ExportKeyword, node)) {
          result.export = true;
        }

        if (hasModifier(SyntaxKind.StaticKeyword, node)) {
          result.static = true;
        }
        return result;
      }

      case SyntaxKind.PropertySignature: {
        const result = this.createNode<es.TSPropertySignature>(node, {
          type: AST_NODE_TYPES.TSPropertySignature,
          optional: isOptional(node) || undefined,
          computed: isComputedProperty(node.name),
          key: this.convertChild(node.name),
          typeAnnotation: node.type
            ? this.convertTypeAnnotation(node.type, node)
            : undefined,
          initializer: this.convertChild(node.initializer) || undefined,
          readonly: hasModifier(SyntaxKind.ReadonlyKeyword, node) || undefined,
          static: hasModifier(SyntaxKind.StaticKeyword, node) || undefined,
          export: hasModifier(SyntaxKind.ExportKeyword, node) || undefined
        });

        const accessibility = getTSNodeAccessibility(node);
        if (accessibility) {
          result.accessibility = accessibility;
        }

        return result;
      }

      case SyntaxKind.IndexSignature: {
        const result = this.createNode<es.TSIndexSignature>(node, {
          type: AST_NODE_TYPES.TSIndexSignature,
          parameters: node.parameters.map(el => this.convertChild(el))
        });

        if (node.type) {
          result.typeAnnotation = this.convertTypeAnnotation(node.type, node);
        }

        if (hasModifier(SyntaxKind.ReadonlyKeyword, node)) {
          result.readonly = true;
        }

        const accessibility = getTSNodeAccessibility(node);
        if (accessibility) {
          result.accessibility = accessibility;
        }

        if (hasModifier(SyntaxKind.ExportKeyword, node)) {
          result.export = true;
        }

        if (hasModifier(SyntaxKind.StaticKeyword, node)) {
          result.static = true;
        }
        return result;
      }
      case SyntaxKind.ConstructorType:
      case SyntaxKind.FunctionType:
      case SyntaxKind.ConstructSignature:
      case SyntaxKind.CallSignature: {
        let type: AST_NODE_TYPES;
        switch (node.kind) {
          case SyntaxKind.ConstructSignature:
            type = AST_NODE_TYPES.TSConstructSignatureDeclaration;
            break;
          case SyntaxKind.CallSignature:
            type = AST_NODE_TYPES.TSCallSignatureDeclaration;
            break;
          case SyntaxKind.FunctionType:
            type = AST_NODE_TYPES.TSFunctionType;
            break;
          case SyntaxKind.ConstructorType:
          default:
            type = AST_NODE_TYPES.TSConstructorType;
            break;
        }
        const result = this.createNode<
          | es.TSConstructSignatureDeclaration
          | es.TSCallSignatureDeclaration
          | es.TSFunctionType
          | es.TSConstructorType
        >(node, {
          type: type,
          params: this.convertParameters(node.parameters)
        });

        if (node.type) {
          result.returnType = this.convertTypeAnnotation(node.type, node);
        }

        if (node.typeParameters) {
          result.typeParameters = this.convertTSTypeParametersToTypeParametersDeclaration(
            node.typeParameters
          );
        }

        return result;
      }

      case SyntaxKind.ExpressionWithTypeArguments: {
        const result = this.createNode<
          es.TSInterfaceHeritage | es.TSClassImplements
        >(node, {
          type:
            parent && parent.kind === SyntaxKind.InterfaceDeclaration
              ? AST_NODE_TYPES.TSInterfaceHeritage
              : AST_NODE_TYPES.TSClassImplements,
          expression: this.convertChild(node.expression)
        });

        if (node.typeArguments && node.typeArguments.length) {
          result.typeParameters = this.convertTypeArgumentsToTypeParameters(
            node.typeArguments
          );
        }
        return result;
      }

      case SyntaxKind.InterfaceDeclaration: {
        const interfaceHeritageClauses = node.heritageClauses || [];
        const result = this.createNode<es.TSInterfaceDeclaration>(node, {
          type: AST_NODE_TYPES.TSInterfaceDeclaration,
          body: this.createNode<es.TSInterfaceBody>(node, {
            type: AST_NODE_TYPES.TSInterfaceBody,
            body: node.members.map(member => this.convertChild(member)),
            range: [node.members.pos - 1, node.end]
          }),
          id: this.convertChild(node.name)
        });

        if (node.typeParameters && node.typeParameters.length) {
          result.typeParameters = this.convertTSTypeParametersToTypeParametersDeclaration(
            node.typeParameters
          );
        }

        if (interfaceHeritageClauses.length > 0) {
          const interfaceExtends = [];
          const interfaceImplements = [];

          for (const heritageClause of interfaceHeritageClauses) {
            if (heritageClause.token === SyntaxKind.ExtendsKeyword) {
              for (const n of heritageClause.types) {
                interfaceExtends.push(this.convertChild(n, node));
              }
            } else if (heritageClause.token === SyntaxKind.ImplementsKeyword) {
              for (const n of heritageClause.types) {
                interfaceImplements.push(this.convertChild(n, node));
              }
            }
          }

          if (interfaceExtends.length) {
            result.extends = interfaceExtends;
          }

          if (interfaceImplements.length) {
            result.implements = interfaceImplements;
          }
        }

        /**
         * Semantically, decorators are not allowed on interface declarations,
         * but the TypeScript compiler will parse them and produce a valid AST,
         * so we handle them here too.
         */
        if (node.decorators) {
          result.decorators = node.decorators.map(el => this.convertChild(el));
        }
        if (hasModifier(SyntaxKind.AbstractKeyword, node)) {
          result.abstract = true;
        }
        if (hasModifier(SyntaxKind.DeclareKeyword, node)) {
          result.declare = true;
        }
        // check for exports
        return fixExports(node, result, this.ast);
      }

      case SyntaxKind.FirstTypeNode: {
        const result = this.createNode<es.TSTypePredicate>(node, {
          type: AST_NODE_TYPES.TSTypePredicate,
          parameterName: this.convertChild(node.parameterName),
          typeAnnotation: this.convertTypeAnnotation(node.type, node)
        });
        /**
         * Specific fix for type-guard location data
         */
        result.typeAnnotation.loc = result.typeAnnotation.typeAnnotation.loc;
        result.typeAnnotation.range =
          result.typeAnnotation.typeAnnotation.range;
        return result;
      }

      case SyntaxKind.ImportType:
        return this.createNode<es.TSImportType>(node, {
          type: AST_NODE_TYPES.TSImportType,
          isTypeOf: !!node.isTypeOf,
          parameter: this.convertChild(node.argument),
          qualifier: this.convertChild(node.qualifier),
          typeParameters: node.typeArguments
            ? this.convertTypeArgumentsToTypeParameters(node.typeArguments)
            : null
        });

      case SyntaxKind.EnumDeclaration: {
        const result = this.createNode<es.TSEnumDeclaration>(node, {
          type: AST_NODE_TYPES.TSEnumDeclaration,
          id: this.convertChild(node.name),
          members: node.members.map(el => this.convertChild(el))
        });
        // apply modifiers first...
        this.applyModifiersToResult(result, node.modifiers);
        /**
         * Semantically, decorators are not allowed on enum declarations,
         * but the TypeScript compiler will parse them and produce a valid AST,
         * so we handle them here too.
         */
        if (node.decorators) {
          result.decorators = node.decorators.map(el => this.convertChild(el));
        }
        // ...then check for exports
        return fixExports(node, result, this.ast);
      }

      case SyntaxKind.EnumMember: {
        const result = this.createNode<es.TSEnumMember>(node, {
          type: AST_NODE_TYPES.TSEnumMember,
          id: this.convertChild(node.name)
        });
        if (node.initializer) {
          result.initializer = this.convertChild(node.initializer);
        }
        return result;
      }

      case SyntaxKind.ModuleDeclaration: {
        const result = this.createNode<es.TSModuleDeclaration>(node, {
          type: AST_NODE_TYPES.TSModuleDeclaration,
          id: this.convertChild(node.name)
        });
        if (node.body) {
          result.body = this.convertChild(node.body);
        }
        // apply modifiers first...
        this.applyModifiersToResult(result, node.modifiers);
        if (node.flags & ts.NodeFlags.GlobalAugmentation) {
          result.global = true;
        }
        // ...then check for exports
        return fixExports(node, result, this.ast);
      }

      // TypeScript specific types
      case SyntaxKind.OptionalType: {
        return this.createNode<es.TSOptionalType>(node, {
          type: AST_NODE_TYPES.TSOptionalType,
          typeAnnotation: this.convertType(node.type)
        });
      }
      case SyntaxKind.ParenthesizedType: {
        return this.createNode<es.TSParenthesizedType>(node, {
          type: AST_NODE_TYPES.TSParenthesizedType,
          typeAnnotation: this.convertType(node.type)
        });
      }
      case SyntaxKind.TupleType: {
        return this.createNode<es.TSTupleType>(node, {
          type: AST_NODE_TYPES.TSTupleType,
          elementTypes: node.elementTypes.map(el => this.convertType(el))
        });
      }
      case SyntaxKind.UnionType: {
        return this.createNode<es.TSUnionType>(node, {
          type: AST_NODE_TYPES.TSUnionType,
          types: node.types.map(el => this.convertType(el))
        });
      }
      case SyntaxKind.IntersectionType: {
        return this.createNode<es.TSIntersectionType>(node, {
          type: AST_NODE_TYPES.TSIntersectionType,
          types: node.types.map(el => this.convertType(el))
        });
      }
      case SyntaxKind.RestType: {
        return this.createNode<es.TSRestType>(node, {
          type: AST_NODE_TYPES.TSRestType,
          typeAnnotation: this.convertType(node.type)
        });
      }
      case SyntaxKind.AsExpression: {
        return this.createNode<es.TSAsExpression>(node, {
          type: AST_NODE_TYPES.TSAsExpression,
          expression: this.convertChild(node.expression),
          typeAnnotation: this.convertType(node.type)
        });
      }
      case SyntaxKind.InferType: {
        return this.createNode<es.TSInferType>(node, {
          type: AST_NODE_TYPES.TSInferType,
          typeParameter: this.convertType(node.typeParameter)
        });
      }
      case SyntaxKind.LiteralType: {
        return this.createNode<es.TSLiteralType>(node, {
          type: AST_NODE_TYPES.TSLiteralType,
          literal: this.convertType(node.literal)
        });
      }
      case SyntaxKind.TypeAssertionExpression: {
        return this.createNode<es.TSTypeAssertion>(node, {
          type: AST_NODE_TYPES.TSTypeAssertion,
          typeAnnotation: this.convertType(node.type),
          expression: this.convertChild(node.expression)
        });
      }
      case SyntaxKind.ImportEqualsDeclaration: {
        return this.createNode<es.TSImportEqualsDeclaration>(node, {
          type: AST_NODE_TYPES.TSImportEqualsDeclaration,
          id: this.convertChild(node.name),
          moduleReference: this.convertChild(node.moduleReference),
          isExport: hasModifier(SyntaxKind.ExportKeyword, node)
        });
      }
      case SyntaxKind.ExternalModuleReference: {
        return this.createNode<es.TSExternalModuleReference>(node, {
          type: AST_NODE_TYPES.TSExternalModuleReference,
          expression: this.convertChild(node.expression)
        });
      }
      case SyntaxKind.NamespaceExportDeclaration: {
        return this.createNode<es.TSNamespaceExportDeclaration>(node, {
          type: AST_NODE_TYPES.TSNamespaceExportDeclaration,
          id: this.convertChild(node.name)
        });
      }
      case SyntaxKind.AbstractKeyword: {
        return this.createNode<any>(node, {
          type: AST_NODE_TYPES.TSAbstractKeyword
        });
      }
      default:
        return this.deeplyCopy(node);
    }
  }
}<|MERGE_RESOLUTION|>--- conflicted
+++ resolved
@@ -280,15 +280,9 @@
    * @param parameters An array of ts.Node params to be converted
    * @returns an array of converted ESTreeNode params
    */
-<<<<<<< HEAD
-  function convertParameters(
-    parameters: ts.NodeArray<ts.ParameterDeclaration>
-  ): ESTreeNode[] {
-=======
   private convertParameters(
     parameters: ts.NodeArray<ts.ParameterDeclaration>
   ): es.Parameter[] {
->>>>>>> c1abae9c
     if (!parameters || !parameters.length) {
       return [];
     }
@@ -1616,31 +1610,8 @@
         }
       }
 
-<<<<<<< HEAD
-    case SyntaxKind.PropertyAccessExpression:
-      if (isJSXToken(parent!)) {
-        const jsxMemberExpression = {
-          type: AST_NODE_TYPES.MemberExpression,
-          object: convertChild(node.expression)!,
-          property: convertChild(node.name)!
-        };
-        const isNestedMemberExpression =
-          node.expression.kind === SyntaxKind.PropertyAccessExpression;
-        if (node.expression.kind === SyntaxKind.ThisKeyword) {
-          (jsxMemberExpression.object as any).name = 'this';
-        }
-
-        jsxMemberExpression.object.type = isNestedMemberExpression
-          ? AST_NODE_TYPES.MemberExpression
-          : AST_NODE_TYPES.JSXIdentifier;
-        jsxMemberExpression.property.type = AST_NODE_TYPES.JSXIdentifier;
-        Object.assign(result, jsxMemberExpression);
-      } else {
-        Object.assign(result, {
-=======
       case SyntaxKind.PropertyAccessExpression:
         return this.createNode<es.MemberExpression>(node, {
->>>>>>> c1abae9c
           type: AST_NODE_TYPES.MemberExpression,
           object: this.convertChild(node.expression),
           property: this.convertChild(node.name),
